--- conflicted
+++ resolved
@@ -1,11 +1,6 @@
 /* eslint-disable @typescript-eslint/no-unsafe-call, @typescript-eslint/no-unsafe-member-access */
 import sleep from "sleep-promise";
-<<<<<<< HEAD
-import { ethers } from "ethers";
-import fetch from "make-fetch-happen";
-=======
 import enhancedFetch from "make-fetch-happen";
->>>>>>> 03a0e7af
 import { Logger } from "pino";
 
 const PASSPORT_API_MAX_ITEMS_LIMIT = 1000;
@@ -110,11 +105,7 @@
     logger.info(`${state.type} => ready`);
     state = { ...state, type: "ready", scoresByAddressMap };
     if (opts.watch) {
-<<<<<<< HEAD
-      setTimeout(poll, DELAY_BETWEEN_FULL_UPDATES_MS);
-=======
       state.pollTimeoutId = setTimeout(poll, delayBetweenFullUpdatesMs);
->>>>>>> 03a0e7af
     }
   };
 
@@ -157,10 +148,6 @@
   };
 
   const poll = async (): Promise<void> => {
-<<<<<<< HEAD
-    // Can be switched to incremental updates once https://github.com/gitcoinco/passport/issues/1414 is fixed
-    await updateEntireDataset();
-=======
     if (state.type !== "ready") {
       throw new Error("Service not started");
     }
@@ -169,7 +156,6 @@
 
     update(passportScores);
 
->>>>>>> 03a0e7af
     setTimeout(poll, DELAY_BETWEEN_FULL_UPDATES_MS);
   };
 
@@ -236,14 +222,10 @@
         passports.push(...passportBatch);
 
         offset += PASSPORT_API_MAX_ITEMS_LIMIT;
-<<<<<<< HEAD
-        await sleep(DELAY_BETWEEN_PAGE_REQUESTS_MS);
-=======
         await sleep(delayBetweenPageRequestsMs);
       } catch (err) {
         logger.error({ msg: `Error reading response from Passport API`, err });
         continue;
->>>>>>> 03a0e7af
       }
     }
 
