import fs from "fs/promises";
import csv from "csv-parser";
import { linearQF, Contribution, Calculation } from "pluralistic";
import type { PassportProvider } from "../passport/index.js";
import { PriceProvider } from "../prices/provider.js";
import { convertTokenToFiat, convertFiatToToken } from "../tokenMath.js";
import { Chain, getDecimalsForToken } from "../config.js";
import type { Round, Application, Vote } from "../indexer/types.js";
import { getVotesWithCoefficients, VoteWithCoefficient } from "./votes.js";
import {
  CalculatorError,
  ResourceNotFoundError,
  FileNotFoundError,
  OverridesColumnNotFoundError,
  OverridesInvalidRowError,
} from "./errors.js";
import { PotentialVote } from "../http/api/v1/matches.js";
<<<<<<< HEAD
import { PriceWithDecimals } from "../prices/common.js";
import { zeroAddress } from "viem";
=======
import { Price } from "../prices/common.js";
import { formatUnits, zeroAddress } from "viem";
import { ProportionalMatchOptions } from "./options.js";
>>>>>>> ef953337

export {
  CalculatorError,
  ResourceNotFoundError,
  FileNotFoundError,
  OverridesColumnNotFoundError,
  OverridesInvalidRowError,
};

export interface DataProvider {
  loadFile<T>(description: string, path: string): Promise<Array<T>>;
}

export type Overrides = Record<string, number>;

export class FileSystemDataProvider implements DataProvider {
  basePath: string;

  constructor(basePath: string) {
    this.basePath = basePath;
  }

  async loadFile<T>(description: string, path: string): Promise<Array<T>> {
    const fullPath = `${this.basePath}/${path}`;

    try {
      const data = await fs.readFile(fullPath, "utf8");
      return JSON.parse(data) as Array<T>;
    } catch (err) {
      if (err instanceof Error && "code" in err && err.code === "ENOENT") {
        throw new FileNotFoundError(description);
      } else {
        throw err;
      }
    }
  }
}

export function parseOverrides(buf: Buffer): Promise<Overrides> {
  return new Promise((resolve, _reject) => {
    const results: Overrides = {};
    let rowIndex = 1;

    const stream = csv()
      .on("headers", (headers: string[]) => {
        if (headers.indexOf("id") < 0) {
          throw new OverridesColumnNotFoundError("id");
        }

        if (headers.indexOf("coefficient") < 0) {
          throw new OverridesColumnNotFoundError("coefficient");
        }
      })
      .on("data", (data: Record<string, string>) => {
        const coefficient = Number(data["coefficient"]);
        if (!Number.isFinite(coefficient)) {
          throw new OverridesInvalidRowError(
            rowIndex,
            `Coefficient must be a number, found: ${data["coefficient"]}`
          );
        }

        results[data["id"]] = coefficient;
        rowIndex += 1;
      })
      .on("end", () => {
        resolve(results);
      });

    stream.write(buf);
    stream.end();
  });
}

export type CalculatorOptions = {
  priceProvider: PriceProvider;
  dataProvider: DataProvider;
  passportProvider: PassportProvider;
  chainId: number;
  roundId: string;
  minimumAmountUSD?: number;
  matchingCapAmount?: bigint;
  enablePassport?: boolean;
  ignoreSaturation?: boolean;
  overrides: Overrides;
  chain: Chain;
  proportionalMatch?: ProportionalMatchOptions;
};

export type AugmentedResult = Calculation & {
  projectId: string;
  applicationId: string;
  matchedUSD: number;
  projectName?: string;
  payoutAddress?: string;
};

export default class Calculator {
  private passportProvider: PassportProvider;
  private priceProvider: PriceProvider;
  private dataProvider: DataProvider;
  private chainId: number; // XXX remove
  private chain: Chain;
  private roundId: string;
  private minimumAmountUSD: number | undefined;
  private matchingCapAmount: bigint | undefined;
  private enablePassport: boolean | undefined;
  private ignoreSaturation: boolean | undefined;
  private overrides: Overrides;
  private proportionalMatch?: ProportionalMatchOptions;

  constructor(options: CalculatorOptions) {
    this.passportProvider = options.passportProvider;
    this.priceProvider = options.priceProvider;
    this.dataProvider = options.dataProvider;
    this.chainId = options.chainId; // XXX remove
    this.roundId = options.roundId;
    this.minimumAmountUSD = options.minimumAmountUSD;
    this.enablePassport = options.enablePassport;
    this.matchingCapAmount = options.matchingCapAmount;
    this.overrides = options.overrides;
    this.ignoreSaturation = options.ignoreSaturation;
    this.chain = options.chain;
    this.proportionalMatch = options.proportionalMatch;
  }

  private votesWithCoefficientToContribution(
    votes: VoteWithCoefficient[]
  ): (Contribution & { recipientAddress: string })[] {
    return votes.flatMap((vote) => {
      const scaleFactor = 10_000;
      const coefficient = BigInt(
        Math.trunc((this.overrides[vote.id] ?? vote.coefficient) * scaleFactor)
      );

      const amount = BigInt(vote.amountRoundToken);
      const multipliedAmount = (amount * coefficient) / BigInt(scaleFactor);

      return [
        {
          contributor: vote.voter,
          recipient: vote.applicationId,
          recipientAddress: vote.grantAddress,
          amount: multipliedAmount,
        },
      ];
    });
  }

  async calculate(): Promise<Array<AugmentedResult>> {
    const votes = await this.parseJSONFile<Vote>(
      "votes",
      `${this.chainId}/rounds/${this.roundId}/votes.json`
    );

    return this._calculate(votes);
  }

  private async _calculate(
    votes: Vote[],
    options?: { bypassPassportCheckForAddresses: string[] }
  ): Promise<Array<AugmentedResult>> {
    const applications = await this.parseJSONFile<Application>(
      "applications",
      `${this.chainId}/rounds/${this.roundId}/applications.json`
    );

    const rounds = await this.parseJSONFile<Round>(
      "rounds",
      `${this.chainId}/rounds.json`
    );

    const round = rounds.find((r: Round) => r.id === this.roundId);

    if (round === undefined) {
      throw new ResourceNotFoundError("round");
    }

    if (round.matchAmount === undefined) {
      throw new ResourceNotFoundError("round match amount");
    }

    if (round.token === undefined) {
      throw new ResourceNotFoundError("round token");
    }

    const matchAmount = BigInt(round.matchAmount);
    const matchTokenDecimals = BigInt(
      getDecimalsForToken(this.chainId, round.token)
    );

    let matchingCapAmount = this.matchingCapAmount;

    if (
      matchingCapAmount === undefined &&
      (round.metadata?.quadraticFundingConfig?.matchingCap ?? false)
    ) {
      // round.metadata.quadraticFundingConfig.matchingCapAmount is a percentage, 0 to 100, could contain decimals
      matchingCapAmount =
        (matchAmount *
          BigInt(
            Math.trunc(
              Number(
                round.metadata?.quadraticFundingConfig?.matchingCapAmount ?? 0
              ) * 100
            )
          )) /
        10000n;
    }

    const votesWithCoefficients = await getVotesWithCoefficients({
      chain: this.chain,
      round,
      applications,
      votes,
      passportProvider: this.passportProvider,
      options: {
        minimumAmountUSD: this.minimumAmountUSD,
        enablePassport: this.enablePassport,
<<<<<<< HEAD
        passportThreshold: this.passportThreshold,
        bypassPassportCheckForAddresses:
          options?.bypassPassportCheckForAddresses ?? [],
      }
    );
=======
      },
      proportionalMatchOptions: this.proportionalMatch,
    });
>>>>>>> ef953337

    const contributions: Contribution[] =
      this.votesWithCoefficientToContribution(votesWithCoefficients);

    const results = linearQF(contributions, matchAmount, matchTokenDecimals, {
      minimumAmount: 0n,
      matchingCapAmount,
      ignoreSaturation: this.ignoreSaturation ?? false,
    });

    const augmented: Array<AugmentedResult> = [];

    const applicationsMap = applications.reduce(
      (all, current) => {
        all[current.id] = current;
        return all;
      },
      {} as Record<string, Application>
    );

    for (const id in results) {
      const calc = results[id];
      const application = applicationsMap[id];

      const conversionUSD = await this.priceProvider.convertToUSD(
        this.chainId,
        round.token,
        calc.matched
      );

      augmented.push({
        ...calc,
        matchedUSD: conversionUSD.amount,
        projectId: application.projectId,
        applicationId: application.id,
        projectName: application.metadata?.application?.project?.title,
        payoutAddress: application.metadata?.application?.recipient,
      });
    }

    return augmented;
  }

  /**
   * Estimates matching for a given project and potential additional votes
   * @param potentialVotes
   */
  async estimateMatching(
    potentialVotes: PotentialVote[]
  ): Promise<MatchingEstimateResult[]> {
    const votes = await this.parseJSONFile<Vote>(
      "votes",
      `${this.chainId}/rounds/${this.roundId}/votes.json`
    );

    const rounds = await this.parseJSONFile<Round>(
      "rounds",
      `${this.chainId}/rounds.json`
    );

    const round = rounds.find((round) => round.id === this.roundId);

    if (round === undefined) {
      throw new ResourceNotFoundError("round");
    }

    const currentResults = await this._calculate(votes);
    const usdPriceByAddress: Record<string, PriceWithDecimals> = {};

    // fetch each token price only once
    for (const vote of potentialVotes) {
      if (usdPriceByAddress[vote.token] === undefined) {
        usdPriceByAddress[vote.token] =
          await this.priceProvider.getUSDConversionRate(
            this.chainId,
            vote.token
          );
      }
    }

    const conversionRateRoundToken =
      await this.priceProvider.getUSDConversionRate(this.chainId, round.token);

    const potentialVotesAugmented: Vote[] = potentialVotes.map((vote) => {
      const tokenPrice = usdPriceByAddress[vote.token];

      const voteAmountInUsd = convertTokenToFiat({
        tokenAmount: vote.amount,
        tokenDecimals: tokenPrice.decimals,
        tokenPrice: tokenPrice.price,
        tokenPriceDecimals: 8,
      });

      const voteAmountInRoundToken = convertFiatToToken({
        fiatAmount: voteAmountInUsd,
        tokenDecimals: 18,
        tokenPrice: conversionRateRoundToken.price,
        tokenPriceDecimals: 8,
      });

      return {
        ...vote,
        amount: vote.amount.toString(),
        amountRoundToken: voteAmountInRoundToken.toString(),
        amountUSD: voteAmountInUsd,
        applicationId: vote.applicationId,
        id: "",
      };
    });

    const potentialResults = await this._calculate(
      [...votes, ...potentialVotesAugmented],
      {
        bypassPassportCheckForAddresses: potentialVotes.map(
          (potentialVote) => potentialVote.voter
        ),
      }
    );

    const finalResults: MatchingEstimateResult[] = [];

    for (const potentialResult of potentialResults) {
      const currentResult = currentResults.find(
        (res) =>
          res.projectId === potentialResult.projectId &&
          res.applicationId === potentialResult.applicationId
      );

      /* Subtracting undefined from a bigint would fail,
       * so we explicitly subtract 0 if it's undefined */
      const difference =
        potentialResult.matched - (currentResult?.matched ?? 0n);
      const differenceInUSD = await this.priceProvider.convertToUSD(
        this.chainId,
        round.token,
        difference
      );

      /** Can be undefined, but spreading an undefined is a no-op, so it's okay here */
      finalResults.push({
        ...currentResult,
        ...potentialResult,
        difference,
        roundId: this.roundId,
        chainId: this.chainId,
        recipient: currentResult?.payoutAddress ?? zeroAddress,
        differenceInUSD: differenceInUSD.amount,
      });
    }

    return finalResults;
  }

  async parseJSONFile<T>(
    fileDescription: string,
    path: string
  ): Promise<Array<T>> {
    return this.dataProvider.loadFile<T>(fileDescription, path);
  }
}

type MatchingEstimateResult = Calculation & {
  difference: bigint;
  differenceInUSD: number;
  roundId: string;
  chainId: number;
  recipient: string;
};<|MERGE_RESOLUTION|>--- conflicted
+++ resolved
@@ -15,14 +15,9 @@
   OverridesInvalidRowError,
 } from "./errors.js";
 import { PotentialVote } from "../http/api/v1/matches.js";
-<<<<<<< HEAD
 import { PriceWithDecimals } from "../prices/common.js";
 import { zeroAddress } from "viem";
-=======
-import { Price } from "../prices/common.js";
-import { formatUnits, zeroAddress } from "viem";
 import { ProportionalMatchOptions } from "./options.js";
->>>>>>> ef953337
 
 export {
   CalculatorError,
@@ -242,17 +237,11 @@
       options: {
         minimumAmountUSD: this.minimumAmountUSD,
         enablePassport: this.enablePassport,
-<<<<<<< HEAD
-        passportThreshold: this.passportThreshold,
         bypassPassportCheckForAddresses:
           options?.bypassPassportCheckForAddresses ?? [],
-      }
-    );
-=======
       },
       proportionalMatchOptions: this.proportionalMatch,
     });
->>>>>>> ef953337
 
     const contributions: Contribution[] =
       this.votesWithCoefficientToContribution(votesWithCoefficients);
